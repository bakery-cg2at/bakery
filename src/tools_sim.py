"""
Copyright (C) 2015-2016 Jakub Krajniak <jkrajniak@gmail.com>

This file is distributed under free software licence:
you can redistribute it and/or modify it under the terms of the
GNU General Public License as published by
the Free Software Foundation, either version 3 of the License, or
(at your option) any later version.

This program is distributed in the hope that it will be useful,
but WITHOUT ANY WARRANTY; without even the implied warranty of
MERCHANTABILITY or FITNESS FOR A PARTICULAR PURPOSE.  See the
GNU General Public License for more details.

You should have received a copy of the GNU General Public License
along with this program.  If not, see <http://www.gnu.org/licenses/>.
"""

import collections
import os

import espressopp  # noqa

__doc__ = 'The tools for the simulation.'


def setSystemAnalysis(system, integrator, args, interval, filename_suffix=None,
                      dynamic_res=None, particle_groups=None):
    """Sets system analysis routine"""
    if filename_suffix is None:
        filename_suffix = ''
    try:
        alpha = args.alpha
        energy_file = '{}_energy_{}_{}{}.csv'.format(args.output_prefix, alpha, args.rng_seed, filename_suffix)
    except AttributeError:
        energy_file = '{}_energy_{}{}.csv'.format(args.output_prefix, args.rng_seed, filename_suffix)
    print('Energy saved to: {}'.format(energy_file))
    system_analysis = espressopp.analysis.SystemMonitor(
        system,
        integrator,
        espressopp.analysis.SystemMonitorOutputCSV(energy_file))
    temp_comp = espressopp.analysis.Temperature(system)
    system_analysis.add_observable('T', temp_comp)

    if particle_groups is not None:
        for label, pg in particle_groups.items():
            system_analysis.add_observable(
                'T-{}'.format(label),
                espressopp.analysis.TemperatureOnGroup(system, pg))

    system_analysis.add_observable('Ekin', espressopp.analysis.KineticEnergy(system, temp_comp))
    if dynamic_res is not None:
        system_analysis.add_observable(
            'res', espressopp.analysis.Resolution(system, dynamic_res))

    try:
        system_info_filter = args.system_info_filter.split(',')
    except AttributeError:
        system_info_filter = None

    for label, interaction in sorted(system.getAllInteractions().items()):
        show_in_system_info = True
        if system_info_filter:
            show_in_system_info = False
            for v in system_info_filter:
                if v in label:
                    show_in_system_info = True
                    break
        system_analysis.add_observable(
            label, espressopp.analysis.PotentialEnergy(system, interaction),
            show_in_system_info)

    ext_analysis = espressopp.integrator.ExtAnalyze(system_analysis, interval)
    integrator.addExtension(ext_analysis)
    return ext_analysis, system_analysis


def setLennardJonesInteractions(system, input_conf, verletlist, cutoff, nonbonded_params=None,  # NOQA
                                hadress=False, ftpl=None, interaction=None, table_groups=[]):
    """ Set lennard jones interactions which were read from gromacs based on the atomypes"""
    defaults = input_conf.defaults
    atomtypeparams = input_conf.atomtypeparams
    if interaction is None:
        if ftpl:
            if hadress:
                interaction = espressopp.interaction.VerletListHadressLennardJones(verletlist, ftpl)
            else:
                interaction = espressopp.interaction.VerletListAdressLennardJones(verletlist, ftpl)
        else:
            interaction = espressopp.interaction.VerletListLennardJones(verletlist)

    if nonbonded_params is None:
        nonbonded_params = {}

    combinationrule = int(defaults['combinationrule'])
    print "Setting up Lennard-Jones interactions"

    type_pairs = set()
    for type_1, pi in atomtypeparams.iteritems():
        for type_2, pj in atomtypeparams.iteritems():
            if (pi.get('atnum') in table_groups and pj.get('atnum') in table_groups) or (
                pi.get('atname') in table_groups and pj.get('atname') in table_groups):
                continue
            elif pi['particletype'] != 'V' and pj['particletype'] != 'V':
                type_pairs.add(tuple(sorted([type_1, type_2])))

    type_pairs = sorted(type_pairs)

    if not type_pairs:
        return None

    print('Number of pairs: {}'.format(len(type_pairs)))
    for type_1, type_2 in type_pairs:
        pi = atomtypeparams[type_1]
        pj = atomtypeparams[type_2]
        if pi['particletype'] == 'V' or pj['particletype'] == 'V':
            print('Skip {}-{}'.format(type_1, type_2))
            continue
        param = nonbonded_params.get((type_1, type_2))
        if param:
            print 'Using defined non-bonded cross params', param
            sig, eps = param['sig'], param['eps']
        else:
            sig_1, eps_1 = float(pi['sig']), float(pi['eps'])
            sig_2, eps_2 = float(pj['sig']), float(pj['eps'])
            if combinationrule == 2:
                sig = 0.5*(sig_1 + sig_2)
                eps = (eps_1*eps_2)**(1.0/2.0)
            else:
                sig = (sig_1*sig_2)**(1.0/2.0)
                eps = (eps_1*eps_2)**(1.0/2.0)
        if sig > 0.0 and eps > 0.0:
            print "Setting LJ interaction for", type_1, type_2, "to sig ", sig, "eps", eps, "cutoff", cutoff
            ljpot = espressopp.interaction.LennardJones(epsilon=eps, sigma=sig, shift='auto',
                                                        cutoff=cutoff)
            if ftpl:
                interaction.setPotentialAT(type1=type_1, type2=type_2, potential=ljpot)
            else:
                interaction.setPotential(type1=type_1, type2=type_2, potential=ljpot)
    return interaction


def setTabulatedInteractions(system, atomtypeparams, vl, cutoff, interaction=None, table_groups=[]):
    """Sets tabulated potential for types that has particletype set to 'V'."""
    spline_type = 2
    if interaction is None:
        interaction = espressopp.interaction.VerletListTabulated(vl)

    type_pairs = set()
    for type_1, v1 in atomtypeparams.iteritems():
        for type_2, v2 in atomtypeparams.iteritems():
            if v1.get('particletype', 'A') == 'V' and v2.get('particletype', 'A') == 'V':
                type_pairs.add(tuple(sorted([type_1, type_2])))
            elif (v1.get('atnum') in table_groups and v2.get('atnum') in table_groups) or (
                v1.get('atname') in table_groups and v2.get('atname') in table_groups):
                type_pairs.add(tuple(sorted([type_1, type_2])))
    if not type_pairs:
        return None
<<<<<<< HEAD
    for type_ids in type_pairs:
        types_names = sorted([(x, atomtypeparams[x]['atnum']) for x in type_ids], key=lambda z: z[1])
        name_1 = types_names[0][1]
        name_2 = types_names[1][1]
        type_1 = types_names[0][0]
        type_2 = types_names[1][0]
=======
    print('Found {} pairs for tabulated interactions'.format(len(type_pairs)))
    for type_1, type_2 in type_pairs:
        name_1 = atomtypeparams[type_1]['atnum']
        name_2 = atomtypeparams[type_2]['atnum']
>>>>>>> 7a169485
        print('Set tabulated potential {}-{}'.format(name_1, name_2))
        table_name = '{}-{}.espp.pot'.format(name_1, name_2)
        orig_table_name = 'table_{}_{}.xvg'.format(name_1, name_2)
        if not os.path.exists(table_name):
            espressopp.tools.convert.gromacs.convertTable(orig_table_name, table_name)
        interaction.setPotential(
            type1=type_1,
            type2=type_2,
            potential=espressopp.interaction.Tabulated(
                itype=spline_type,
                filename=table_name,
                cutoff=cutoff))
    return interaction


def genParticleList(input_conf, use_velocity=False, use_charge=False, adress=False):  #NOQA
    """Generates particle list
    Args:
        input_conf: The tuple generate by read method.
        use_velocity: If set to true then velocity will be read.
        use_charge: If set to true then charge will be read.
        adress: If set to true then adress_tuple will be generated.
    Returns:
        List of property names and particle list.
    """
    props = ['id', 'type', 'pos', 'res_id']
    use_mass = bool(input_conf.masses)
    use_velocity = use_velocity and bool(input_conf.vx)
    use_charge = use_charge and bool(input_conf.charges)
    if use_mass:
        props.append('mass')
    if use_velocity:
        props.append('v')
    if use_charge:
        props.append('q')

    Particle = collections.namedtuple('Particle', props)
    particle_list = []
    num_particles = len(input_conf.types)
    if adress:
        props.append('adrat')   # Set to 1 if AT particle otherwise 0
        props.append('lambda_adr')
        props.append('vp')
        Particle = collections.namedtuple('Particle', props)
        adress_tuple = []
        tmptuple = []
        for pid in range(num_particles):
            atom_type = input_conf.types[pid]
            particle_type = input_conf.atomtypeparams[atom_type]['particletype']
            tmp = [pid+1,
                   atom_type,
                   espressopp.Real3D(input_conf.x[pid], input_conf.y[pid], input_conf.z[pid]),
                   input_conf.res_ids[pid]]
            if use_mass:
                tmp.append(input_conf.masses[pid])
            if use_velocity:
                tmp.append(espressopp.Real3D(
                    input_conf.vx[pid],
                    input_conf.vy[pid],
                    input_conf.vz[pid]))
            if use_charge:
                tmp.append(input_conf.charges[pid])
            if particle_type == 'V':
                tmp.append(0)  # adrat
                tmp.append(0.0)
                tmp.append(True)
                if tmptuple != []:
                    adress_tuple.append(tmptuple[:])
                tmptuple = [pid+1]
            else:
                tmp.append(1)  # adrat
                tmp.append(0.0)
                tmp.append(False)
                tmptuple.append(pid+1)
            particle_list.append(Particle(*tmp))
        # Set Adress tuples
        adress_tuple.append(tmptuple[:])
        return props, particle_list, adress_tuple
    else:
        for pid in range(num_particles):
            tmp = [pid+1,
                   input_conf.types[pid],
                   espressopp.Real3D(input_conf.x[pid], input_conf.y[pid], input_conf.z[pid]),
                   input_conf.res_ids[pid]]
            if use_mass:
                tmp.append(input_conf.masses[pid])
            if use_velocity:
                tmp.append(espressopp.Real3D(
                    input_conf.vx[pid],
                    input_conf.vy[pid],
                    input_conf.vz[pid]))
            if use_charge:
                tmp.append(input_conf.charges[pid])
            particle_list.append(Particle(*tmp))
        return props, particle_list


def setBondedInteractions(system, input_conf, force_static=False, only_at=False, only_cg=None):
    ret_list = {}
    bonds = input_conf.bondtypes
    bondtypeparams = input_conf.bondtypeparams

    for (bid, cross_bonds), bondlist in bonds.iteritems():
        b1 = bondlist[0][0]
        is_cg = input_conf.atomtypeparams[input_conf.types[b1-1]]['particletype'] == 'V'

        if only_at and is_cg:
            continue

        if only_cg is not None and only_cg and not is_cg:
            continue

        fpl = espressopp.FixedPairList(system.storage)

        fpl.addBonds(bondlist)
        if not cross_bonds or force_static:
            is_cg = None
        bdinteraction = bondtypeparams[bid].createEspressoInteraction(system, fpl, is_cg=is_cg)
        if bdinteraction:
            system.addInteraction(bdinteraction, 'bond_{}{}'.format(
                bid, '_cross' if cross_bonds else ''))
            ret_list.update({(bid, cross_bonds): bdinteraction})

    return ret_list


def setPairInteractions(system, input_conf, cutoff, ftpl=None):
    ret_list = {}
    pairs = input_conf.pairtypes
    pairtypeparams = input_conf.pairtypeparams
    for (pid, cross_bonds), pair_list in pairs.iteritems():
        params = pairtypeparams[pid]
        if params['sig'] > 0.0 and params['eps'] > 0.0:
            is_cg = input_conf.atomtypeparams[
                        input_conf.types[pair_list[0][0] - 1]]['particletype'] == 'V'
            if is_cg or ftpl is None:
                fpl = espressopp.FixedPairList(system.storage)
            else:
                fpl = espressopp.FixedPairListAdress(system.storage, ftpl)
            fpl.addBonds(pair_list)

            if not cross_bonds:
                is_cg = None

            print ('Pair interaction', params, ' num pairs:', len(pair_list),
                   'sig=', params['sig'], params['eps'])
            pot = espressopp.interaction.LennardJones(
                sigma=params['sig'],
                epsilon=params['eps'],
                shift='auto',
                cutoff=cutoff)
            if is_cg is None:
                interaction = espressopp.interaction.FixedPairListLennardJones(system, fpl, pot)
            else:
                interaction = espressopp.interaction.FixedPairListAdressLennardJones(
                    system, fpl, pot, is_cg)
            system.addInteraction(interaction, 'lj-14_{}{}'.format(pid, '_cross' if cross_bonds else ''))


def setAngleInteractions(system, input_conf, force_static=False, only_at=False, only_cg=None):
    ret_list = {}
    angletypeparams = input_conf.angletypeparams
    angles = input_conf.angletypes

    for (aid, cross_angles), anglelist in angles.iteritems():
        b1 = anglelist[0][0]
        is_cg = input_conf.atomtypeparams[input_conf.types[b1-1]]['particletype'] == 'V'

        if only_at and is_cg:
            continue

        if only_cg is not None and only_cg and not is_cg:
            continue

        fpl = espressopp.FixedTripleList(system.storage)

        fpl.addTriples(anglelist)
        if not cross_angles or force_static:
            is_cg = None
        angleinteraction = angletypeparams[aid].createEspressoInteraction(system, fpl, is_cg=is_cg)
        if angleinteraction:
            system.addInteraction(angleinteraction, 'angle_{}{}'.format(
                aid, '_cross' if cross_angles else ''))
            ret_list.update({(aid, cross_angles): angleinteraction})
    return ret_list


def setDihedralInteractions(system, input_conf, force_static=False, only_at=False,  only_cg=None):
    ret_list = {}
    dihedrals = input_conf.dihedraltypes
    dihedraltypeparams = input_conf.dihedraltypeparams

    for (did, cross_dih), dihedrallist in dihedrals.iteritems():
        b1 = dihedrallist[0][0]
        is_cg = input_conf.atomtypeparams[input_conf.types[b1-1]]['particletype'] == 'V'

        if only_at and is_cg:
            continue

        if only_cg is not None and only_cg and not is_cg:
            continue

        fpl = espressopp.FixedQuadrupleList(system.storage)
        fpl.addQuadruples(dihedrallist)
        if not cross_dih or force_static:
            is_cg = None
        dihedralinteraction = dihedraltypeparams[did].createEspressoInteraction(
            system, fpl, is_cg=is_cg)
        if dihedralinteraction:
            system.addInteraction(dihedralinteraction, 'dihedral_{}{}'.format(
                did, '_cross' if cross_dih else ''))
            ret_list.update({(did, cross_dih): dihedralinteraction})
    return ret_list


def saveInteractions(system, output_filename):
    number_of_interactions = system.getNumberOfInteractions()
    print('Number of interactions: {}'.format(number_of_interactions))

    data = {}
    for interaction_name, interaction in system.getAllInteractions().items():
        print('Interaction {}'.format(interaction_name))
        data[interaction_name] = {
            'class_str': str(interaction),
            'params': interaction.getParams()
        }
        fixed_list = interaction.getFixedList()
        if fixed_list is not None:
            l = fixed_list.getList()
            data[interaction_name]['fixed_list'] = l

    with open(output_filename, 'wb') as output_file:
        import cPickle
        cPickle.dump(data, output_file)
        print('Saved in {}'.format(output_filename))<|MERGE_RESOLUTION|>--- conflicted
+++ resolved
@@ -156,19 +156,13 @@
                 type_pairs.add(tuple(sorted([type_1, type_2])))
     if not type_pairs:
         return None
-<<<<<<< HEAD
+    print('Found {} pairs for tabulated interactions'.format(len(type_pairs)))
     for type_ids in type_pairs:
         types_names = sorted([(x, atomtypeparams[x]['atnum']) for x in type_ids], key=lambda z: z[1])
         name_1 = types_names[0][1]
         name_2 = types_names[1][1]
         type_1 = types_names[0][0]
         type_2 = types_names[1][0]
-=======
-    print('Found {} pairs for tabulated interactions'.format(len(type_pairs)))
-    for type_1, type_2 in type_pairs:
-        name_1 = atomtypeparams[type_1]['atnum']
-        name_2 = atomtypeparams[type_2]['atnum']
->>>>>>> 7a169485
         print('Set tabulated potential {}-{}'.format(name_1, name_2))
         table_name = '{}-{}.espp.pot'.format(name_1, name_2)
         orig_table_name = 'table_{}_{}.xvg'.format(name_1, name_2)
