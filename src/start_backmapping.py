--- conflicted
+++ resolved
@@ -19,11 +19,7 @@
 
 import espressopp  # NOQA
 import math  # NOQA
-
-try:
-    import MPI
-except ImportError:
-    from mpi4py import MPI
+from mpi4py import MPI
 import random
 import os
 import time
@@ -56,16 +52,11 @@
 
     print('Welcome in bakery!\n')
 
-    generate_exclusions = args.exclusion_list is None or not os.path.exists(args.exclusion_list)
-
     print('Reading hybrid topology and coordinate file')
-<<<<<<< HEAD
-
-    generate_exclusions = args.exclusion_list is None
-
-=======
->>>>>>> 1a1eb5c9
-    input_conf = gromacs_topology.read(args.conf, args.top, doRegularExcl=generate_exclusions)
+
+    generate_exclusions = args.exclusion_list is None or not os.path.exists(args.exclusion_list)      
+
+    input_conf = gromacs_topology.read('', args.top, doRegularExcl=generate_exclusions)
     input_gro_conf = files_io.GROFile(args.conf)
     input_gro_conf.read()
 
@@ -81,7 +72,7 @@
                 fel.write('{} {}\n'.format(*p))
         print('Save exclusion list: {} ({})'.format(exclusion_list_file, len(input_conf.exclusions)))
 
-    box = (input_conf.Lx, input_conf.Ly, input_conf.Lz)
+    box = input_gro_conf.box
     print('\nSetting up simulation...')
 
     # Tune simulation parameter according to arguments
@@ -113,7 +104,7 @@
     system.rng = espressopp.esutil.RNG(rng_seed)
 
     part_prop, all_particles, adress_tuple = tools.genParticleList(
-        input_conf, use_velocity=True, adress=True, use_charge=True)
+        input_conf, input_gro_conf, adress=True, use_charge=True)
     print('Reads {} particles with properties {}'.format(len(all_particles), part_prop))
 
     if input_conf.charges:
@@ -126,31 +117,25 @@
     # Generate initial velocities, only for CG particles, AT particles will get the CG particle velocity.
     particle_list = []
     index_adrat = part_prop.index('adrat')
-    if 'v' not in part_prop:
-        print('Generating velocities from Maxwell-Boltzmann distribution for T={}'.format(
-            args.temperature))
-        part_prop.append('v')
-        cg_particles = [x for x in all_particles if x.adrat == 0]
-        vx, vy, vz = espressopp.tools.velocities.gaussian(
-            args.temperature,
-            len(cg_particles),
-            [x.mass for x in cg_particles],
-            kb=kb)
-        cg_id = 0
-        last_vel = (0.0, 0.0, 0.0)
-        for p in all_particles:
-            t = list(p)
-            if p.adrat == 0:
-                last_vel = (vx[cg_id], vy[cg_id], vz[cg_id])
-                cg_id += 1
-            del t[index_adrat]
-            t.append(espressopp.Real3D(last_vel))
-            particle_list.append(t)
-    else:
-        for p in all_particles:
-            t = list(p)
-            del t[index_adrat]
-            particle_list.append(t)
+    print('Generating velocities from Maxwell-Boltzmann distribution for T={}'.format(
+        args.temperature))
+    part_prop.append('v')
+    cg_particles = [x for x in all_particles if x.adrat == 0]
+    vx, vy, vz = espressopp.tools.velocities.gaussian(
+        args.temperature,
+        len(cg_particles),
+        [x.mass for x in cg_particles],
+        kb=kb)
+    cg_id = 0
+    last_vel = (0.0, 0.0, 0.0)
+    for p in all_particles:
+        t = list(p)
+        if p.adrat == 0:
+            last_vel = (vx[cg_id], vy[cg_id], vz[cg_id])
+            cg_id += 1
+        del t[index_adrat]
+        t.append(espressopp.Real3D(last_vel))
+        particle_list.append(t)
 
     del part_prop[index_adrat]
 
@@ -214,10 +199,7 @@
     verletlistAT, verletlistCG = tools_backmapping.setupSinglePhase(
         system, args, input_conf, at_particle_ids, cg_particle_ids)
 
-<<<<<<< HEAD
     print('Number of interactions: {}'.format(system.getNumberOfInteractions()))
-=======
->>>>>>> 1a1eb5c9
 
     # Define the thermostat
     temperature = args.temperature * kb
@@ -301,6 +283,10 @@
         ext_remove_com = espressopp.integrator.ExtAnalyze(total_velocity, args.remove_com)
         integrator.addExtension(ext_remove_com)
 
+    gro_whole.update_positions(system)
+    gro_whole.write(
+        '{}confout_full_{}_{}_before.gro'.format(args.output_prefix, args.alpha, args.rng_seed), force=True)
+
     ############# SIMULATION: EQUILIBRATION PHASE #####################
     system_analysis.dump()
     global_int_step = 0
@@ -331,11 +317,7 @@
         thermostat.connect()
     print('End of CG simulation. Start dynamic resolution, dt={}'.format(
         args.dt_dyn))
-<<<<<<< HEAD
     two_phase = args.two_phase or args.second_phase_em
-=======
-    two_phase = args.two_phase
->>>>>>> 1a1eb5c9
 
     if two_phase:
         ext_analysis.disconnect()
@@ -366,7 +348,7 @@
         at_gro_conf.write(confout_aa, force=True)
         gro_whole.update_positions(system)
         gro_whole.write(
-            '{}confout_full_{}_{}_phase_one.gro'.format(args.output_prefix, args.alpha, rng_seed), force=True)
+            '{}confout_full_{}_{}_phase_one.gro'.format(args.output_prefix, args.alpha, args.rng_seed), force=True)
         print('Atomistic configuration write to: {}'.format(confout_aa))
 
         ########## SECOND PHASE ################
@@ -389,7 +371,6 @@
         ext_analysis3, system_analysis3 = tools.setSystemAnalysis(
             system, integrator, args, args.energy_collect_bck, '_two', dynamic_res, particle_groups)
 
-<<<<<<< HEAD
         if args.second_phase_em:
             minimize_energy = espressopp.integrator.MinimizeEnergy(system, 0.0001, 10.0, 0.001 * input_conf.Lx)
             while not minimize_energy.run(100, True):
@@ -402,19 +383,6 @@
                 integrator.run(integrator_step)
                 global_int_step += 1
             traj_file.flush()
-=======
-        # Simulation
-        for k in range(dynamic_res_time):
-            traj_file.dump(global_int_step * integrator_step, global_int_step * integrator_step * args.dt)
-            system_analysis3.info()
-            integrator.run(integrator_step)
-            global_int_step += 1
-        traj_file.flush()
-
-        if has_capforce:
-            print('Switch off cap-force')
-            cap_force.disconnect()
->>>>>>> 1a1eb5c9
     else:
         # Single phase backmapping
         ext_analysis.interval = args.energy_collect_bck
